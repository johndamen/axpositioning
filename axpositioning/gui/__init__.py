try:
    from PyQt5 import QtWidgets, QtCore
except ImportError:
    from PyQt4 import QtGui as QtWidgets, QtCore
import sys
import subprocess
import pickle
from matplotlib.figure import Figure
from .main import AxPositioningEditor


__all__ = ['position_axes_gui', 'position_axes_gui_subprocess', 'adjust_figure_layout']


def position_axes_gui(figsize, bounds, **kwargs):
    """
    open gui to set axes positions
    :param figsize: tuple of width and height
    :param bounds: list of axes bounds
    :param kwargs: ...
    :return: list of new bounds
    """
    if isinstance(figsize, Figure):
        figsize = figsize.get_size_inches()
    app = QtWidgets.QApplication([])
    w = AxPositioningEditor(figsize, bounds, **kwargs)
    w.show()

    try:
<<<<<<< HEAD
        app.exec_()
        return w.get_bounds()
=======
        app.exec()
        return w.as_dict()
>>>>>>> e503bd1b
    finally:
        w.deleteLater()


def position_axes_gui_subprocess(figsize, bounds):
    """
    open gui in new subprocess and retrieve the results over stdout
    :param figsize: figure size
    :param bounds: list of axes bounds
    :return: new bounds
    """
    cmd = [sys.executable, '-m', __name__, '--stream-bounds', '-W', str(figsize[0]), '-H', str(figsize[1])]
    p = subprocess.Popen(cmd, stdin=subprocess.PIPE, stdout=subprocess.PIPE)
    pickler = pickle.Pickler(p.stdin)
    pickler.dump(bounds)
    p.stdin.close()
    p.wait()
    out = p.stdout.read()

    newbounds = []
    for line in out.decode('utf-8').splitlines():
        if not line:
            continue
        if line.startswith('FIG:'):
            figsize = tuple(map(float, line[4:].strip().split(',')))
        else:
            newbounds.append([float(v) for v in line.strip().split(',')])
    return figsize, newbounds


def adjust_figure_layout(fig, **kwargs):
    axes = fig.get_axes()
    bounds = [a.get_position().bounds for a in axes]

    figsize, newbounds = position_axes_gui_subprocess(fig.get_size_inches(), bounds)

    fig.set_size_inches(*figsize)

    for a in axes[len(newbounds):]:
        fig.delaxes(a)

    assert len(fig.get_axes()) <= len(newbounds)

    for i, bnd in enumerate(newbounds):
        try:
            ax = axes[i]
        except IndexError:
            ax = fig.add_axes(bnd)
        else:
            ax.set_position(list(bnd))<|MERGE_RESOLUTION|>--- conflicted
+++ resolved
@@ -27,13 +27,8 @@
     w.show()
 
     try:
-<<<<<<< HEAD
         app.exec_()
-        return w.get_bounds()
-=======
-        app.exec()
         return w.as_dict()
->>>>>>> e503bd1b
     finally:
         w.deleteLater()
 

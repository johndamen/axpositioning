--- conflicted
+++ resolved
@@ -3,7 +3,7 @@
 from matplotlib.figure import Figure
 
 try:
-    from PyQt5 import QtWidgets, QtCore
+    from PyQt5 import QtWidgets, QtCore, QtGui
     from matplotlib.backends.backend_qt5agg import FigureCanvasQTAgg as FigureCanvas
 except ImportError:
     from PyQt4 import QtGui, QtCore
@@ -38,14 +38,8 @@
 
     click_axes_data = dict(w=.3, h=.3)
 
-<<<<<<< HEAD
-    def __init__(self, figsize, bounds=(), anchor='C', dpi=None):
+    def __init__(self, figsize, bounds=(), anchor='C', scale=1):
         super(AxPositioningEditor, self).__init__()
-=======
-    def __init__(self, figsize, bounds=(), anchor='C', scale=1):
->>>>>>> e503bd1b
-
-        super().__init__()
         self.figsize = figsize
         w, h = self.figsize
         self.figure = Figure(figsize=(w, h))
